/**
 *-----------------------------------------------------------------------------
 * Title         : SLAC Register Protocol (SRP) SrpV3
 * ----------------------------------------------------------------------------
 * File          : SrpV3.cpp
 * Author        : Ryan Herbst <rherbst@slac.stanford.edu>
 * Created       : 09/17/2016
 * Last update   : 09/17/2016
 *-----------------------------------------------------------------------------
 * Description :
 *    SRP protocol bridge, Version 3
 *-----------------------------------------------------------------------------
 * This file is part of the rogue software platform. It is subject to 
 * the license terms in the LICENSE.txt file found in the top-level directory 
 * of this distribution and at: 
    * https://confluence.slac.stanford.edu/display/ppareg/LICENSE.html. 
 * No part of the rogue software platform, including this file, may be 
 * copied, modified, propagated, or distributed except according to the terms 
 * contained in the LICENSE.txt file.
 *-----------------------------------------------------------------------------
**/
#include <stdint.h>
#include <boost/thread.hpp>
#include <boost/make_shared.hpp>
#include <rogue/interfaces/stream/Master.h>
#include <rogue/interfaces/stream/Slave.h>
#include <rogue/interfaces/stream/Frame.h>
#include <rogue/interfaces/memory/Slave.h>
#include <rogue/interfaces/memory/Constants.h>
#include <rogue/protocols/srp/SrpV3.h>
#include <rogue/Logging.h>

namespace bp = boost::python;
namespace rps = rogue::protocols::srp;
namespace rim = rogue::interfaces::memory;
namespace ris = rogue::interfaces::stream;

//! Class creation
rps::SrpV3Ptr rps::SrpV3::create () {
   rps::SrpV3Ptr p = boost::make_shared<rps::SrpV3>();
   return(p);
}

//! Setup class in python
void rps::SrpV3::setup_python() {

   bp::class_<rps::SrpV3, rps::SrpV3Ptr, bp::bases<ris::Master,ris::Slave,rim::Slave>,boost::noncopyable >("SrpV3",bp::init<>())
      .def("create",         &rps::SrpV3::create)
      .staticmethod("create")
   ;

   bp::implicitly_convertible<rps::SrpV3Ptr, ris::MasterPtr>();
   bp::implicitly_convertible<rps::SrpV3Ptr, ris::SlavePtr>();
   bp::implicitly_convertible<rps::SrpV3Ptr, rim::SlavePtr>();

}

//! Creator with version constant
<<<<<<< HEAD
rps::SrpV3::SrpV3() : ris::Master(), ris::Slave(), rim::Slave(4,2^32) { 
   log_ = new rogue::Logging("SrpV3");
}
=======
rps::SrpV3::SrpV3() : ris::Master(), ris::Slave(), rim::Slave(4,0xFFFFFFFF) { }
>>>>>>> c0d788bc

//! Deconstructor
rps::SrpV3::~SrpV3() {}

//! Post a transaction
void rps::SrpV3::doTransaction(uint32_t id, rim::MasterPtr master, uint64_t address, uint32_t size, uint32_t type) {
   ris::FrameIteratorPtr iter;
   ris::FramePtr  frame;
   uint32_t  frameSize;
   uint32_t  temp;
   uint32_t  cnt;

   // Size error
   if ((size % 4) != 0 || size < 4) {
      master->doneTransaction(id,rim::SizeError);
      return;
   }

   // Compute transmit frame size
   if (type == rim::Write || type == rim::Post) frameSize = (size + 20); // 5 x 32 bits for header
   else frameSize = 20;

   // Request frame
   frame = reqFrame(frameSize,true,0);

   // Bits 7:0 of first 32-bit word are version
   temp = 0x03;

   // Bits 9:8: 0x0 = read, 0x1 = write, 0x3 = posted write
   switch ( type ) {
      case rim::Write : temp |= 0x100; break;
      case rim::Post  : temp |= 0x300; break;
      default: break; // Read or verify
   }
   
   // Bits 13:10 not used in gen frame
   // Bit 14 = ignore mem resp
   // Bit 23:15 = Unused
   // Bit 31:24 = timeout count
   temp |= 0x0A000000;
   cnt = frame->write(&(temp),0,4);

   // Header word 1, transaction ID
   temp = id;
   cnt += frame->write(&(temp),cnt,4);

   // Header word 2, lower address
   temp = address & 0xFFFFFFFF;
   cnt += frame->write(&(temp),cnt,4);

   // Header word 3, upper address
   temp = (address >> 32) & 0xFFFFFFFF;
   cnt += frame->write(&(temp),cnt,4);

   // Header word 4, request size
   temp = size-1;
   cnt += frame->write(&(temp),cnt,4);

   // Write data
   if ( type == rim::Write || type == rim::Post ) {
      iter = frame->startWrite(cnt,size);

      do {
         master->getTransactionData(id,iter->data(),iter->total(),iter->size());
      } while (frame->nextWrite(iter));
      cnt += size;
   }

   if ( type == rim::Post ) master->doneTransaction(id,0);
   else addMaster(id,master);

   log_->debug("Send frame for id=0x%08x, addr 0x%08x. Size=%i, type=%i",id,address,size,type);
   sendFrame(frame);
}

//! Accept a frame from master
void rps::SrpV3::acceptFrame ( ris::FramePtr frame ) {
   ris::FrameIteratorPtr iter;
   rim::MasterPtr m;
   uint32_t  id;
   uint32_t  cnt;
   uint32_t  temp;
   uint32_t  size;

   // Check frame size
   if ( frame->getPayload() < 20 ) return; // Invalid frame, drop it

   // Extract id from frame
   frame->read(&id,4,4);

   log_->debug("Recv frame for id=0x%08x",id);

   // Find master
   if ( ! validMaster(id) ) return; // Bad id or post, drop frame
   else m = getMaster(id);

   // Verify frame size, drop frame
   frame->read(&size,16,4);
   size += 1;
   if ( size != (frame->getPayload()-24) ) {
      delMaster(id);
      return;
   }

   // Read tail error value, complete if error is set
   frame->read(&temp,frame->getPayload()-4,4);
   if ( temp != 0 ) {
      delMaster(id);

      if ( temp & 0xFF) m->doneTransaction(id,rim::AxiFail | (temp & 0xFF));
      else if ( temp & 0x100 ) m->doneTransaction(id,rim::AxiTimeout);
      else m->doneTransaction(id,temp);
      return;
   }

   // Copy data if read
   // Bits 9:8: 0x0 = read, 0x1 = write, 0x3 = posted write
   frame->read(&temp,0,4);
   if ( (temp & 0x300) == 0 ) {
      cnt = 20;

      iter = frame->startRead(cnt,size);

      do {
         m->setTransactionData(id,iter->data(),iter->total(),iter->size());
      } while (frame->nextRead(iter));
      cnt += size;
   }

   delMaster(id);
   m->doneTransaction(id,0);
}
<|MERGE_RESOLUTION|>--- conflicted
+++ resolved
@@ -56,13 +56,9 @@
 }
 
 //! Creator with version constant
-<<<<<<< HEAD
-rps::SrpV3::SrpV3() : ris::Master(), ris::Slave(), rim::Slave(4,2^32) { 
+rps::SrpV3::SrpV3() : ris::Master(), ris::Slave(), rim::Slave(4,0xFFFFFFFF) { 
    log_ = new rogue::Logging("SrpV3");
 }
-=======
-rps::SrpV3::SrpV3() : ris::Master(), ris::Slave(), rim::Slave(4,0xFFFFFFFF) { }
->>>>>>> c0d788bc
 
 //! Deconstructor
 rps::SrpV3::~SrpV3() {}
