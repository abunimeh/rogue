#!/usr/bin/env python
#-----------------------------------------------------------------------------
# Title      : PyRogue base module - Node Classes
#-----------------------------------------------------------------------------
# File       : pyrogue/_Node.py
# Created    : 2017-05-16
#-----------------------------------------------------------------------------
# This file is part of the rogue software platform. It is subject to 
# the license terms in the LICENSE.txt file found in the top-level directory 
# of this distribution and at: 
#    https://confluence.slac.stanford.edu/display/ppareg/LICENSE.html. 
# No part of the rogue software platform, including this file, may be 
# copied, modified, propagated, or distributed except according to the terms 
# contained in the LICENSE.txt file.
#-----------------------------------------------------------------------------
import sys
from collections import OrderedDict as odict
import logging
import re
import inspect
import pyrogue as pr
import Pyro4
import functools as ft
import parse

def logInit(cls=None,name=None):
    """Init a logging pbject. Set global options."""
    logging.basicConfig(
        #level=logging.NOTSET,
        format="%(levelname)s:%(name)s:%(message)s",
        stream=sys.stdout)

    msg = 'pyrogue'
    if cls: msg += "." + cls.__class__.__name__
    if name: msg += "." + name
    return logging.getLogger(msg)


class NodeError(Exception):
    """ Exception for node manipulation errors."""
    pass

class Node(object):
    """
    Class which serves as a managed obect within the pyrogue package. 
    Each node has the following public fields:
        name: Global name of object
        description: Description of the object.
        hidden: Flag to indicate if object should be hidden from external interfaces.
        classtype: text string matching name of node sub-class
        path: Full path to the node (ie. node1.node2.node3)

    Each node is associated with a parent and has a link to the top node of a tree.
    A node has a list of sub-nodes as well as each sub-node being attached as an
    attribute. This allows tree browsing using: node1.node2.node3
    """

    def __init__(self, name, description="", hidden=False):
        """Init the node with passed attributes"""

        # Public attributes
        self._name        = name
        self._description = description
        self._hidden      = hidden
        self._path        = name
        self._depWarn     = False

        # Tracking
        self._parent = None
        self._root   = self
        self._nodes  = odict()

        # Setup logging
        self._log = logInit(self,name)

    @Pyro4.expose
    @property
    def name(self):
        return self._name

    @Pyro4.expose
    @property
    def description(self):
        return self._description

    @Pyro4.expose
    @property
    def hidden(self):
        return self._hidden

    @Pyro4.expose
    @property
    def path(self):
        return self._path

    def __repr__(self):
        return self.path

    def __getattr__(self, name):
        """Allow child Nodes with the 'name[key]' naming convention to be accessed as if they belong to a 
        dictionary of Nodes with that 'name'.
        This override builds an OrderedDict of all child nodes named as 'name[key]' and returns it.
        Raises AttributeError if no such named Nodes are found. """

        ret = attrHelper(self._nodes,name)
        if ret is None:
            raise AttributeError('{} has no attribute {}'.format(self, name))
        else:
            return ret

    def __dir__(self):
        return(super().__dir__() + [k for k,v in self._nodes.items()])

    def add(self,node):
        """Add node as sub-node"""

        # Error if added node already has a parent
        if node._parent is not None:
            raise NodeError('Error adding %s with name %s to %s. Node is already attached.' % 
                             (str(node.classType),node.name,self.name))

        # Names of all sub-nodes must be unique
        if node.name in self._nodes:
            raise NodeError('Error adding %s with name %s to %s. Name collision.' % 
                             (str(node.classType),node.name,self.name))

        self._nodes[node.name] = node 

        # Update path related attributes
        node._updateTree(self)

    def addNode(self, nodeClass, **kwargs):
        self.add(nodeClass(**kwargs))

    def addNodes(self, nodeClass, number, stride, **kwargs):
        name = kwargs.pop('name')
        offset = kwargs.pop('offset')
        for i in range(number):
            self.add(nodeClass(name='{:s}[{:d}]'.format(name, i), offset=offset+(i*stride), **kwargs))

    def _getNodes(self,typ):
        """
        Get a ordered dictionary of nodes.
        pass a class type to receive a certain type of node
        """
        return odict([(k,n) for k,n in self._nodes.items() if isinstance(n, typ)])

    @Pyro4.expose
    @property
    def nodes(self):
        """
        Get a ordered dictionary of all nodes.
        """
        return self._nodes

    @Pyro4.expose
    @property
    def variables(self):
        """
        Return an OrderedDict of the variables but not commands (which are a subclass of Variable
        """
        return odict([(k,n) for k,n in self._nodes.items()
                      if isinstance(n, pr.BaseVariable) and not isinstance(n, pr.BaseCommand)])

    @Pyro4.expose
    @property
    def commands(self):
        """
        Return an OrderedDict of the Commands that are children of this Node
        """
        return self._getNodes(pr.BaseCommand)

    @Pyro4.expose
    @property
    def devices(self):
        """
        Return an OrderedDict of the Devices that are children of this Node
        """
        return self._getNodes(pr.Device)

    @Pyro4.expose
    @property
    def parent(self):
        """
        Return parent node or NULL if no parent exists.
        """
        return self._parent

    @Pyro4.expose
    @property
    def root(self):
        """
        Return root node of tree.
        """
        return self._root

    @Pyro4.expose
    def node(self, path):
        return self._nodes[path]

    def _rootAttached(self):
        """Called once the root node is attached. Can override to do anything depends on the full tree existing"""
        pass

    def _updateTree(self,parent):
        """
        Update tree. In some cases nodes such as variables, commands and devices will
        be added to a device before the device is inserted into a tree. This call
        ensures the nodes and sub-nodes attached to a device can be updated as the tree
        gets created.
        """
        self._parent = parent
        self._root   = self._parent._root
        self._path   = self._parent.path + '.' + self.name

        if isinstance(self._root, pr.Root):
            self._rootAttached()

        for key,value in self._nodes.items():
            value._updateTree(self)

    def _exportNodes(self,daemon):

        for k,n in self._nodes.items():
            daemon.register(n)

            if isinstance(n,pr.Device):
                n._exportNodes(daemon)

    def _getVariables(self,modes):
        """
        Get variable values in a dictionary starting from this level.
        Attributes that are Nodes are recursed.
        modes is a list of variable modes to include.
        Called from getYamlVariables in the root node.
        """
        data = odict()
        for key,value in self._nodes.items():
            if isinstance(value,pr.Device):
                data[key] = value._getVariables(modes)
            elif isinstance(value,pr.BaseVariable) and not isinstance(value, pr.BaseCommand) \
                 and (value.mode in modes):
                data[key] = value.valueDisp()

        return data

<<<<<<< HEAD
    def _nodeList(self,name):
        fields = re.split('\[|\]',name)

        # Wildcard
        if len(fields) > 1 and fields[1] == '*':
            return self._nodeList(fields[0])
        else:
            ah = attrHelper(self._nodes,fields[0])

            # Single entry returned
            if not isinstance(ah,odict):

                # Should be indexed
                if len(fields) > 1:
                    return []
                else:
                    return [ah]

            # Indexed ordered dictionary returned
            # Convert to list with gaps = None
            else:
                idxLast = list(ah.items())[-1][0] # Last index
                ret = [None] * (idxLast+1)
                for i,n in ah.items():
                    ret[i] = n

                if len(fields) > 1:
                    return eval('ret[{}]'.format(fields[1]))
                else:
                    return ret
=======
    def _getDepWarn(self):
        ret = []

        if self._depWarn:
            ret += [self.path]

        for key,value in self._nodes.items():
            ret += value._getDepWarn()

        return ret
>>>>>>> c23daaf4

    def _setOrExec(self,d,writeEach,modes):
        """
        Set variable values or execute commands from a dictionary starting 
        from this level.  Attributes that are Nodes are recursed.
        modes is a list of variable nodes to act on for variable accesses.
        Called from setOrExecYaml in the root node.
        """
        for key, value in d.items():
            for n in self._nodeList(key):

                # If entry is a device, recurse
                if isinstance(n,pr.Device):
                    n._setOrExec(value,writeEach,modes)

                # Execute if command
                elif isinstance(n,pr.BaseCommand):
                    n.call(value)

                # Set value if variable with enabled mode
                elif isinstance(n,pr.BaseVariable) and (n.mode in modes):
                    n.setDisp(value,writeEach)


class PyroNode(object):
    def __init__(self, node,daemon):
        self._node   = node
        self._nodes  = None
        self._daemon = daemon

    def __repr__(self):
        return self._node.path

    def __getattr__(self, name):
        if self._nodes is None:
            self._nodes = self._convert(self._node.nodes)

        ret = attrHelper(self._nodes,name)
        if ret is None:
            return self._node.__getattr__(name)
        else:
            return ret

    def __dir__(self):
        if self._nodes is None:
            self._nodes = self._convert(self._node.nodes)

        return(super().__dir__() + [k for k,v in self._nodes.items()])

    def _convert(self,d):
        ret = odict()
        for k,n in d.items():

            if isinstance(n,dict):
                ret[k] = PyroNode(Pyro4.util.SerializerBase.dict_to_class(n),self._daemon)
            else:
                ret[k] = PyroNode(n,self._daemon)

        return ret

    def addInstance(self,node):
        self._daemon.register(node)

    def node(self, path):
        return PyroNode(self._node.node(path),self._daemon)

    @property
    def nodes(self):
        return self._convert(self._node.nodes)

    @property
    def variables(self):
        return self._convert(self._node.variables)

    @property
    def commands(self):
        return self._convert(self._node.commands)

    @property
    def devices(self):
        return self._convert(self._node.devices)

    @property
    def parent(self):
        return PyroNode(self._node.parent,self._daemon)

    @property
    def root(self):
        return pr.PyroRoot(self._node.root,self._daemon)

    def addListener(self, listener):
        self._daemon.register(listener)
        self._node.addListener(listener)

    def __call__(self,arg=None):
        self._node.call(arg)


def attrHelper(nodes,name):
    if name in nodes:
        return nodes[name]
    else:
        ret = odict()
        rg = re.compile('{:s}\\[(.*?)\\]'.format(name))
        for k,v in nodes.items():
            m = rg.match(k)
            if m:
                key = m.group(1)
                if key.isdigit():
                    key = int(key)
                ret[key] = v

        if len(ret) == 0:
            return None
        else:
            return ret
<|MERGE_RESOLUTION|>--- conflicted
+++ resolved
@@ -244,7 +244,6 @@
 
         return data
 
-<<<<<<< HEAD
     def _nodeList(self,name):
         fields = re.split('\[|\]',name)
 
@@ -275,7 +274,7 @@
                     return eval('ret[{}]'.format(fields[1]))
                 else:
                     return ret
-=======
+         
     def _getDepWarn(self):
         ret = []
 
@@ -286,7 +285,6 @@
             ret += value._getDepWarn()
 
         return ret
->>>>>>> c23daaf4
 
     def _setOrExec(self,d,writeEach,modes):
         """
