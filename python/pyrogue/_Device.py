--- conflicted
+++ resolved
@@ -100,12 +100,8 @@
         # Blocks
         self._blocks    = []
         self._memBase   = memBase
-<<<<<<< HEAD
         self._memLock   = threading.RLock()
-=======
-        self._rawLock   = threading.RLock()
         self._size      = size
->>>>>>> e46d0c82
 
         # Connect to memory slave
         if memBase: self._setSlave(memBase)
@@ -224,9 +220,9 @@
                     if block.bulkEn:
                         block.backgroundTransaction(rim.Write)
 
-            if recurse:
-                for key,value in self.devices.items():
-                    value.writeBlocks(force=force, recurse=True)
+        if recurse:
+            for key,value in self.devices.items():
+                value.writeBlocks(force=force, recurse=True)
 
     def verifyBlocks(self, recurse=True, variable=None):
         """
@@ -242,9 +238,9 @@
                 if block.bulkEn:
                     block.backgroundTransaction(rim.Verify)
 
-            if recurse:
-                for key,value in self.devices.items():
-                    value.verifyBlocks(recurse=True)
+        if recurse:
+            for key,value in self.devices.items():
+                value.verifyBlocks(recurse=True)
 
     def readBlocks(self, recurse=True, variable=None):
         """
@@ -261,9 +257,9 @@
                 if block.bulkEn:
                     block.backgroundTransaction(rim.Read)
 
-            if recurse:
-                for key,value in self.devices.items():
-                    value.readBlocks(recurse=True)
+        if recurse:
+            for key,value in self.devices.items():
+                value.readBlocks(recurse=True)
 
     def checkBlocks(self, recurse=True, variable=None):
         """Check errors in all blocks and generate variable update nofifications"""
@@ -277,8 +273,8 @@
             for block in self._blocks:
                 block._checkTransaction()
 
-            if recurse:
-                for key,value in self.devices.items():
+        if recurse:
+            for key,value in self.devices.items():
                     value.checkBlocks(recurse=True)
 
     def _rawTxnChunker(self, offset, data, base=pr.UInt, stride=4, wordBitSize=0, txnType=rim.Write):
@@ -289,43 +285,33 @@
             wordBitSize = stride*8
 
         mask = 2**wordBitSize-1
-
+        
         if txnType == rim.Write:
-            if isinstance(data, bytearray):
-                ldata = data
-            elif isinstance(data, collections.Iterable):
+        if isinstance(data, bytearray):
+            ldata = data
+        elif isinstance(data, collections.Iterable):
                 ldata = b''.join(base.toBlock(word&mask, stride*8) for word in data)
-            else:
+        else:
                 ldata = base.toBlock(data&mask, stride*8)
 
         else:
             if data is not None:
                 ldata = data
             else:
-                ldata = bytearray(size*stride)            
-
-<<<<<<< HEAD
+                ldata = bytearray(size*stride)
+            
         with self._memLock:
             for i in range(offset, offset+len(ldata), self._maxTxnSize):
                 sliceOffset = i | self.offset
                 txnSize = min(self._maxTxnSize, len(ldata)-(i-offset))
                 #print(f'sliceOffset: {sliceOffset:#x}, ldata: {ldata}, txnSize: {txnSize}, buffOffset: {i-offset}')
                 self._reqTransaction(sliceOffset, ldata, txnSize, i-offset, txnType)
-                
+
             return ldata
-=======
-        if address + len(ldata) > self._size:
-            raise pr.MemoryError (name=self.name, address=address|self.address, error=rim.SizeError,size=len(ldata))
-
-        with self._rawLock:
-            self._reqTransaction(address|self.offset,ldata,rim.Write)
-            self._waitTransaction()
->>>>>>> e46d0c82
 
  #    def _backgroundRawWrite(offset, data, base=pr.UInt, stride=4, wordBitSize=0):
 #         self.__rawTxnChunker(offset, data, base, stride, wordBitSize, txnType=rim.Write):
 
-<<<<<<< HEAD
     def _rawWrite(self, offset, data, base=pr.UInt, stride=4, wordBitSize=0):
         with self._memLock:
             self._rawTxnChunker(offset, data, base, stride, wordBitSize, txnType=rim.Write)
@@ -333,32 +319,16 @@
 
             if self._getError() > 0:
                 raise pr.MemoryError (name=self.name, address=sliceOffset|self.address, error=self._getError())
-            
-=======
-    def _rawRead(self, address, size=1, base=pr.UInt, stride=4, bdata=None):
+
         
-        if bdata is not None:
-            ldata = bdata
-        else:
-            ldata = bytearray(size*stride)
-
-        if address + len(ldata) > self._size:
-            raise pr.MemoryError (name=self.name, address=address|self.address, error=rim.SizeError,size=len(ldata))
-
-        with self._rawLock:
-
-            self._reqTransaction(address|self.offset,ldata,rim.Read)
-            self._waitTransaction()
->>>>>>> e46d0c82
-
  #    def _backgroundRawRead(self, offset, numWords=1, base=pr.UInt, stride=4, wordBitSize=0, data=None, txnType=rim.Read):
 #         self.__rawTxnChunker(offset, data, base, stride, wordBitSize, txnType):
-
+        
     def _rawRead(self, offset, numWords=1, base=pr.UInt, stride=4, wordBitSize=0, data=None):
         with self._memLock:
             ldata = self._rawTxnChunker(offset, data, base, stride, wordBitSize, txnType=rim.Read)
             self._waitTransaction(0)
-            
+
             if self._getError() > 0:
                 raise pr.MemoryError (name=self.name, address=sliceOffset|self.address, error=self._getError())
 
@@ -409,10 +379,6 @@
                 self._log.debug("Adding new block {} at offset {:#02x}".format(n.name,n.offset))
                 self._blocks.append(pr.RegisterBlock(variable=n))
 
-            if (n.offset + n.varBytes + 1) > self._size:
-                self._size = n.offset + n.varBytes + 1
-
-
     def _rootAttached(self, parent, root):
         pr.Node._rootAttached(self, parent, root)
 
@@ -424,15 +390,10 @@
 
         self._buildBlocks()
 
-<<<<<<< HEAD
         # Some variable initialization can run until the blocks are built
         for v in self.variables.values():
             v._finishInit()
 
-=======
-        for v in self.variables.values():
-            v._updatePollInterval()
->>>>>>> e46d0c82
 
     def _devReset(self,rstType):
         """Generate a count, soft or hard reset"""
