#!/usr/bin/env python
#-----------------------------------------------------------------------------
# Title      : PyRogue base module
#-----------------------------------------------------------------------------
# File       : pyrogue/__init__.py
# Created    : 2016-09-29
#-----------------------------------------------------------------------------
# Description:
# Module containing the top functions and classes within the pyrouge library
#-----------------------------------------------------------------------------
# This file is part of the rogue software platform. It is subject to 
# the license terms in the LICENSE.txt file found in the top-level directory 
# of this distribution and at: 
#    https://confluence.slac.stanford.edu/display/ppareg/LICENSE.html. 
# No part of the rogue software platform, including this file, may be 
# copied, modified, propagated, or distributed except according to the terms 
# contained in the LICENSE.txt file.
#-----------------------------------------------------------------------------
import rogue.interfaces.memory
import textwrap
import yaml
import threading
import time
import math
from collections import OrderedDict as odict
import collections
import datetime
import traceback
import re
import functools as ft
import itertools
import heapq
from inspect import signature

def streamConnect(source, dest):
    """
    Attach the passed dest object to the source a stream.
    Connect source and destination stream devices.
    source is either a stream master sub class or implements
    the _getStreamMaster call to return a contained master.
    Similiarly dest is either a stream slave sub class or implements
    the _getStreamSlave call to return a contained slave.
    """

    # Is object a native master or wrapped?
    if isinstance(source,rogue.interfaces.stream.Master):
        master = source
    else:
        master = source._getStreamMaster()

    # Is object a native slave or wrapped?
    if isinstance(dest,rogue.interfaces.stream.Slave):
        slave = dest
    else:
        slave = dest._getStreamSlave()

    master._setSlave(slave)


def streamTap(source, tap):
    """
    Attach the passed dest object to the source for a streams
    as a secondary destination.
    Connect source and destination stream devices.
    source is either a stream master sub class or implements
    the _getStreamMaster call to return a contained master.
    Similiarly dest is either a stream slave sub class or implements
    the _getStreamSlave call to return a contained slave.
    """

    # Is object a native master or wrapped?
    if isinstance(source,rogue.interfaces.stream.Master):
        master = source
    else:
        master = source._getStreamMaster()

    # Is object a native slave or wrapped?
    if isinstance(tap,rogue.interfaces.stream.Slave):
        slave = tap
    else:
        slave = tap._getStreamSlave()

    master._addSlave(slave)


def streamConnectBiDir(deviceA, deviceB):
    """
    Attach the passed dest object to the source a stream.
    Connect source and destination stream devices.
    source is either a stream master sub class or implements
    the _getStreamMaster call to return a contained master.
    Similiarly dest is either a stream slave sub class or implements
    the _getStreamSlave call to return a contained slave.
    """

    """
    Connect deviceA and deviceB as end points to a
    bi-directional stream. This method calls the
    streamConnect method to perform the actual connection. 
    See streamConnect description for object requirements.
    """

    streamConnect(deviceA,deviceB)
    streamConnect(deviceB,deviceA)


def busConnect(source,dest):
    """
    Connect the source object to the dest object for 
    memory accesses. 
    source is either a memory master sub class or implements
    the _getMemoryMaster call to return a contained master.
    Similiarly dest is either a memory slave sub class or implements
    the _getMemorySlave call to return a contained slave.
    """

    # Is object a native master or wrapped?
    if isinstance(source,rogue.interfaces.stream.Master):
        master = source
    else:
        master = source._getMemoryMaster()

    # Is object a native slave or wrapped?
    if isinstance(dest,rogue.interfaces.stream.Slave):
        slave = dest
    else:
        slave = dest._getMemorySlave()

    master._setSlave(slave)


class NodeError(Exception):
    """ Exception for node manipulation errors."""
    pass


class Node(object):
    """
    Class which serves as a managed obect within the pyrogue package. 
    Each node has the following public fields:
        name: Global name of object
        description: Description of the object.
        hidden: Flag to indicate if object should be hidden from external interfaces.
        classtype: text string matching name of node sub-class
        path: Full path to the node (ie. node1.node2.node3)

    Each node is associated with a parent and has a link to the top node of a tree.
    A node has a list of sub-nodes as well as each sub-node being attached as an
    attribute. This allows tree browsing using: node1.node2.node3
    """

    def __init__(self, name, classType, description="", hidden=False, parent=None):
        """Init the node with passed attributes"""

        # Public attributes
        self.name        = name     
        self.description = description
        self.hidden      = hidden
        self.classType   = classType
        self.path        = self.name

        # Tracking
        self._parent = parent
        self._root   = self
        self._nodes  = odict()
        
        if parent is not None:
            parent.add(self)

    def __repr__(self):
        return self.path

    def __getattr__(self, name):
        """Allow child Nodes with the 'name[key]' naming convention to be accessed as if they belong to a 
        dictionary of Nodes with that 'name'.
        This override builds an OrderedDict of all child nodes named as 'name[key]' and returns it.
        Raises AttributeError if no such named Nodes are found. """
        
        ret = odict()
        rg = re.compile('{:s}\\[(.*?)\\]'.format(name))
        for k,v in self._nodes.items():
            m = rg.match(k)
            if m:
                key = m.group(1)
                if key.isdigit():
                    key = int(key)
                ret[key] = v

        if len(ret) == 0:
            raise AttributeError('{} has no attribute {}'.format(self, name))
        
        return ret
        

    def add(self,node):
        """Add node as sub-node"""

        # Names of all sub-nodes must be unique
        if node.name in self._nodes:
            raise NodeError('Error adding %s with name %s to %s. Name collision.' % 
                             (node.classType,node.name,self.name))

        # Attach directly as attribute and add to ordered node dictionary
        setattr(self,node.name,node)
        self._nodes[node.name] = node

        # Update path related attributes
        node._updateTree(self)

    def addNode(self, nodeClass, **kwargs):
        self.add(nodeClass(**kwargs))

    def addNodes(self, nodeClass, number, stride, **kwargs):
        name = kwargs.pop('name')
        offset = kwargs.pop('offset')
        for i in xrange(number):
            self.add(nodeClass(name='{:s}[{:d}]'.format(name, i), offset=offset+(i*stride), **kwargs))

    def _getNodes(self,typ):
        """
        Get a ordered dictionary of nodes.
        pass a class type to receive a certain type of node
        """
        return odict([(k,n) for k,n in self._nodes.items() if isinstance(n, typ)])

    @property
    def nodes(self):
        """
        Get a ordered dictionary of all nodes.
        """
        return self._nodes

    @property
    def variables(self):
        """
        Return an OrderedDict of the variables but not commands (which are a subclass of Variable
        """
        return odict([(k,n) for k,n in self._nodes.items()
                      if isinstance(n, Variable) and not isinstance(n, Command)])

    @property
    def commands(self):
        """
        Return an OrderedDict of the Commands that are children of this Node
        """
        return self._getNodes(Command)

    @property
    def devices(self):
        """
        Return an OrderedDict of the Devices that are children of this Node
        """
        return self._getNodes(Device)

    @property
    def parent(self):
        """
        Return parent node or NULL if no parent exists.
        """
        return self._parent

    @property
    def root(self):
        """
        Return root node of tree.
        """
        return self._root

    def _rootAttached(self):
        """Called once the root node is attached. Can override to do anything depends on the full tree existing"""
        pass

    def _updateTree(self,parent):
        """
        Update tree. In some cases nodes such as variables, commands and devices will
        be added to a device before the device is inserted into a tree. This call
        ensures the nodes and sub-nodes attached to a device can be updated as the tree
        gets created.
        """
        self._parent = parent
        self._root   = self._parent._root
        self.path    = self._parent.path + '.' + self.name

        if isinstance(self._root, Root):
            self._rootAttached()

        for key,value in self._nodes.items():
            value._updateTree(self)


    def _getStructure(self):
        """
        Get structure starting from this level.
        Attributes that are Nodes are recursed.
        Called from getYamlStructure in the root node.
        """
        data = odict()

        # First get non-node local values
        for key,value in self.__dict__.items():
            if (not key.startswith('_')) and (not isinstance(value,Node)):
                data[key] = value

        # Next get sub nodes
        for key,value in self.nodes.items():
            data[key] = value._getStructure()

        return data

    def _addStructure(self,d,setFunction,cmdFunction):
        """
        Creation structure from passed dictionary. Used for clients.
        Blocks are not created and functions are set to the passed values.
        """
        for key, value in d.items():

            # Only work on nodes
            if isinstance(value,dict) and 'classType' in value:

                # If entry is a device add and recurse
                if value['classType'] == 'device' or value['classType'] == 'dataWriter' or \
                   value['classType'] == 'runControl':

                    dev = Device(**value)
                    dev.classType = value['classType']
                    self.add(dev)
                    dev._addStructure(value,setFunction,cmdFunction)

                # If entry is a variable add and recurse
                elif value['classType'] == 'variable':
                    if not value['name'] in self._nodes:
                        value['offset']      = None
                        value['setFunction'] = setFunction
                        value['getFunction'] = 'value = self._scratch'
                        var = Variable(**value)
                        self.add(var)
                    else:
                        getattr(self,value['name'])._setFunction = setFunction
                        getattr(self,value['name'])._getFunction = 'value = self._scratch'

                # If entry is a variable add and recurse
                elif value['classType'] == 'command':
                    if not value['name'] in self._nodes:
                        value['function'] = cmdFunction
                        cmd = Command(**value)
                        self.add(cmd)
                    else:
                        getattr(self,value['name'])._function = cmdFunction

    def _getVariables(self,modes):
        """
        Get variable values in a dictionary starting from this level.
        Attributes that are Nodes are recursed.
        modes is a list of variable modes to include.
        Called from getYamlVariables in the root node.
        """
        data = odict()
        for key,value in self._nodes.items():
            if isinstance(value,Device):
                data[key] = value._getVariables(modes)
            elif isinstance(value,Variable) and (value.mode in modes):
                data[key] = value.get(read=False)

        return data

    def _setOrExec(self,d,writeEach,modes):
        """
        Set variable values or execute commands from a dictionary starting 
        from this level.  Attributes that are Nodes are recursed.
        modes is a list of variable nodes to act on for variable accesses.
        Called from setOrExecYaml in the root node.
        """
        for key, value in d.items():

            # Entry is in node list
            if key in self._nodes:

                # If entry is a device, recurse
                if isinstance(self._nodes[key],Device):
                    self._nodes[key]._setOrExec(value,writeEach,modes)

                # Set value if variable with enabled mode
                elif isinstance(self._nodes[key],Variable) and (self._nodes[key].mode in modes):
                    self._nodes[key].set(value,writeEach)

                # Execute if command
                elif isinstance(self._nodes[key],Command):
                    self._nodes[key](value)


class VariableError(Exception):
    """ Exception for variable access errors."""
    pass


class Base(object):
    """
    Class which defines how data is stored, displayed and converted.
    """
    def __init__(self, format, endianness='little'):
        self._format = format
        self._endianness = endianness

class UInt(Base):
    def __init__(self, **kwargs):
        super().__init__(**kwargs)
        
    def toByteArray(value, bits):
        value.to_bytes(bits//8, endianness, signed=False)

    def fromByteArray(ba):
        return int.from_bytes(ba, endianness, signed=False)

class Int(Base):
    def __init__(self, **kwargs):
        super().__init__(**kwargs)

    def toByteArray(value, bits):
        value.to_bytes(bits//8, endianness, signed=True)

    def fromByteArray(ba):
        return int.from_bytes(ba, endianness, signed=True)

 class String(Base):
    def __init__(self, **kwargs):
        super().__init__(**kwargs)

    def toByteArray(value, bits):
        ba = bytearray(value, 'utf-8')
        ba.extend(bytearray(1))
        return ba
        
    def fromByteArray(ba):
        s = ba.rstrip(bytearray(1))
        return s.decode('utf-8')

class Variable(Node):
    """
    Variable holder.
    A variable can be associated with a block of real memory or just manage a local variable.

    offset: offset is the memory offset (in bytes) if the associated with memory. 
            This offset must be aligned to the minimum accessable memory entry for 
            the underlying hardware. Variables with the same offset value will be 
            associated with the same block object. 
    bitSize: The size in bits of the variable entry if associated with memory.
    bitOffset: The offset in bits from the byte offset if associated with memory.
    pollInterval: How often the variable should be polled (in seconds) defualts to 0 (not polled)
    value: An initial value to set the variable to
    base: This defined the type of entry tracked by this variable.
          hex = An unsigned integer in hex form
          bin = An unsigned integer in binary form
          uint = An unsigned integer
          enum = An enum with value,key pairs passed
          bool = A True,False value
          range = An unsigned integer with a bounded range
          string = A string value
          float = A float value
    mode: Access mode of the variable
          RW = Read/Write
          RO = Read Only
          WO = Write Only
          SL = A slave variable which is not included in block writes or config/status dumps.
    enum: A dictionary of index:value pairs ie {0:'Zero':0,'One'}
    minimum: Minimum value for base=range
    maximum: Maximum value for base=range
    setFunction: Function to call to set the value. dev, var, value passed.
        setFunction(dev,var,value)
    getFunction: Function to call to set the value. dev, var passed. Return value.
        value = getFunction(dev,var)
    hidden: Variable is hidden

    The set and get functions can be in one of two forms. They can either be a series 
    of python commands in a string or a pointer to a class function. When defining 
    pythone functions in a string the get function must update the 'value' variable with
    the variable value. For the set function the variable 'value' is set in the value 
    variable. ie setFunction='_someVariable = value', getFunction='value = _someVariable'
    The string function is executed in the context of the variable object with 'dev' set
    to the parent device object.
    """
    def __init__(self, name, description="", parent=None, offset=None, bitSize=32, bitOffset=0, pollInterval=0, value=None,
                 base='hex', mode='RW', enum=None, units=None, hidden=False, minimum=None, maximum=None,
                 setFunction=None, getFunction=None, dependencies=None, 
                 beforeReadCmd=None, afterWriteCmd=None, **dump):
        """Initialize variable class""" 

        # Public Attributes
        self.offset    = offset
        self.bitSize   = bitSize
        self.bitOffset = bitOffset
        self.base      = base      
        self.mode      = mode
        self.enum      = enum
        self.units     = units
        self.minimum   = minimum # For base='range'
        self.maximum   = maximum # For base='range'
        self._defaultValue = value
        self._pollInterval = pollInterval

        # Check modes
        if (self.mode != 'RW') and (self.mode != 'RO') and \
           (self.mode != 'WO') and (self.mode != 'SL') and \
           (self.mode != 'CMD'):
            raise VariableError('Invalid variable mode %s. Supported: RW, RO, WO, SL, CMD' % (self.mode))

        # Tracking variables
        
        self._setFunction = setFunction
        self._getFunction = getFunction
        self.__listeners  = []

        self._block = None
        if self._local is not None or self._setFunction is not None or self._getFunction is not None:
            self._block = LocalBlock(self)

            

        if self.base == 'string':
            self._scratch = ''
        else:
            self._scratch = 0

        # Dependency tracking
        self.__dependencies = []
        if dependencies is not None:
            for d in dependencies:
                self.addDependency(d)

        # Commands that run before or after block access
        self._beforeReadCmd   = beforeReadCmd
        self._afterWriteCmd   = afterWriteCmd

        # Call super constructor
        Node.__init__(self, name=name, classType='variable', description=description, hidden=hidden, parent=parent)

    def _rootAttached(self):
        # Variables are always leaf nodes so no need to recurse
        if self._defaultValue is not None:
            self.set(self._defaultValue, write=True)

        if self._pollInterval > 0 and self._root._pollQueue:
            self._root._pollQueue.updatePollInterval(self)


    def addDependency(self, dep):
        self.__dependencies.append(dep)
        dep.addListener(self)

    @property
    def pollInterval(self):
        return self._pollInterval

    @pollInterval.setter
    def pollInterval(self, interval):
        self._pollInterval = interval        
        if isinstance(self._root, Root) and self._root._pollQueue:
            self._root._pollQueue.updatePollInterval(self)


    @property
    def dependencies(self):
        return self.__dependencies
    
    def addListener(self, listener):
        """
        Add a listener Variable or function to call when variable changes. 
        If listener is a Variable then Variable.linkUpdated() will be used as the function
        This is usefull when chaining variables together. (adc conversions, etc)
        The variable and value will be passed as an arg: func(var,value)
        """
        if isinstance(listener, Variable):
            self.__listeners.append(listener.linkUpdated)
        else:
            self.__listeners.append(listener)

    def _beforeReadCmd(self):
        pass

    def _afterWriteCmd(self):
        pass

    def set(self,value,write=True):
        """
        Set the value and write to hardware if applicable
        Writes to hardware are blocking. An error will result in a logged exception.
        """

        print("{}.set({})".format(self, value))
        try:
            self.value=value
            self._block.set(self, value)
            # Inform listeners
            self._updated()
            
            if write and self._block.mode != 'RO':
                self._block.blockingTransaction(rogue.interfaces.memory.Write)
                self._afterWriteCmd()

                if self._block.mode == 'RW':
                    self._beforeReadCmd()
                    self._block.blockingTransaction(rogue.interfaces.memory.Verify)
        except Exception as e:
            self._root._logException(e)

    def post(self,value):
        """
        Set the value and write to hardware if applicable using a posted write.
        Writes to hardware are posted.
        """
        try:
            self.value = value
            self._block.set(self, value)
            if self._block and self._block.mode != 'RO':
                self._block.backgroundTransaction(rogue.interfaces.memory.Post)
        except Exception as e:
            self._root._logException(e)

    def get(self,read=True):
        """ 
        Return the value after performing a read from hardware if applicable.
        Hardware read is blocking. An error will result in a logged exception.
        Listeners will be informed of the update.
        """
        try:
            if read and self._block.mode != 'WO':
                self._beforeReadCmd()
                self._block.blockingTransaction(rogue.interfaces.memory.Read)
            ret = self._block.get(self)
        except Exception as e:
            print("Got exception in get: %s" % (str(e)))
            self._root._logException(e)
            return None

        # Update listeners for all variables in the block
        if read:
            self._block._updated()
        return ret


    def _updated(self):
        """Variable has been updated. Inform listeners."""
        
        # Don't generate updates for SL and WO variables
        if self.mode == 'WO' or self.mode == 'SL': return

        self.value = self._block.get(self)
        
        for func in self.__listeners:
            func(self,value)

        # Root variable update log
        self._root._varUpdated(self,self.value)

    def _toBlock(self,value):
        """
        Raw set method. This is called by the set() method in order to convert the passed
        variable to a value which can be written to a local container (block or local variable).
        The set function defaults to setting a string value to the local block if mode='string'
        or an integer value for mode='hex', mode='uint' or mode='bool'. All others will default to
        a uint set. 
        The user can use the setFunction attribute to pass a string containing python commands or
        a specific method to call. When using a python string the code will find the passed value
        as the variable 'value'. A passed method will accept the variable object and value as args.
        Listeners will be informed of the update.
        _rawSet() is called during bulk configuration loads with a seperate hardware access generated later.
        """
        return self.base.toBlock(value)
        #return int(value).to_bytes(self.bitCount//8+1)
            
#         if self._setFunction is not None:
#             if callable(self._setFunction):
#                 self._setFunction(self._parent,self,value)
#             else:
#                 dev = self._parent
#                 exec(textwrap.dedent(self._setFunction))

#         elif self._block:        
#             if self.base == 'string':
#                 self._block.setString(value)
#             else:
#                 if self.base == 'bool':
#                     if value: ivalue = 1
#                     else: ivalue = 0
#                 elif self.base == 'enum':
#                     ivalue = {value: key for key,value in self.enum.items()}[value]
#                 else:
#                     ivalue = int(value)
#                 self._block.setUInt(self.bitOffset, self.bitSize, ivalue)        


    def _fromBlock(self):
        """
        Raw get method. This is called by the get() method in order to convert the local
        container value (block or local variable) to a value returned to the caller.
        The set function defaults to getting a string value from the local block if mode='string'
        or an integer value for mode='hex', mode='uint' or mode='bool'. All others will default to
        a uint get. 
        The user can use the getFunction attribute to pass a string containing python commands or
        a specific method to call. When using a python string the code will set the 'value' variable
        with the value to return. A passed method will accept the variable as an arg and return the
        resulting value.
        _rawGet() can be called from other levels to get current value without generating a hardware access.
        """
        return self.base.fromBlock(self)

    #         if self._getFunction is not None:
#             if callable(self._getFunction):
#                 return(self._getFunction(self._parent,self))
#             else:
#                 dev = self._parent
#                 value = 0
#                 ns = locals()
#                 exec(textwrap.dedent(self._getFunction),ns)
#                 return ns['value']

#         elif self._block:        
#             if self.base == 'string':
#                 return(self._block.getString())
#             else:
#                 ivalue = self._block.getUInt(self.bitOffset,self.bitSize)

#                 if self.base == 'bool':
#                     return(ivalue != 0)
#                 elif self.base == 'enum':
#                     return self.enum[ivalue]
#                 else:
#                     return ivalue
#         else:
#             return None

    def linkUpdated(self, var, value):
        self._updated()


class Command(Variable):
    """Command holder: Subclass of variable with callable interface"""

    def __init__(self, parent=None, base='None', mode='CMD', function=None, **kwargs):

        Variable.__init__(self, base=base, mode=mode, parent=parent, **kwargs)

        self.classType = 'command'
        self._function = function if function is not None else Command.nothing

    def __call__(self,arg=None):
        """Execute command: TODO: Update comments"""
        try:
            if self._function is not None:

                # Function is really a function
                if callable(self._function):
                    #print('Calling CMD: {}'.format(self.name))
                    self._function(self._parent, self, arg)

                # Function is a CPSW sequence
                elif type(self._function) is odict:
                    for key,value in self._function.items():

                        # Built in
                        if key == 'usleep':
                            time.sleep(value/1e6)

                        # Determine if it is a command or variable
                        else:
                            n = self._parent._nodes[key]

                            if callable(n): 
                                n(value)
                            else: 
                                n.set(value)

                # Attempt to execute string as a python script
                else:
                    dev = self._parent
                    exec(textwrap.dedent(self._function))

        except Exception as e:
            self._root._logException(e)

    @staticmethod
    def nothing(dev, cmd, arg):
        pass
            
    @staticmethod
    def toggle(dev, cmd, arg):
        cmd.set(1)
        cmd.set(0)

    @staticmethod
    def touch(dev, cmd, arg):
        if arg is not None:
            cmd.set(arg)
        else:
            cmd.set(1)

    @staticmethod
    def touchZero(dev, cmd, arg):
        cmd.set(0)

    @staticmethod
    def touchOne(dev, cmd, arg):
        cmd.set(1)

    @staticmethod
    def postedTouch(dev, cmd, arg):
        if arg is not None:
            cmd.post(arg)
        else:
            cmd.post(1)

###################################
# (Hopefully) useful Command stuff
##################################
BLANK_COMMAND = Command(name='Blank', description='A singleton command that does nothing')

def command(order=0, **cmdArgs):
    def wrapper(func):
        func.PyrogueCommandOrder = order
        func.PyrogueCommandArgs = cmdArgs
        return func
    return wrapper
################################

class BlockError(Exception):
    """ Exception for memory access errors."""

    def __init__(self,block):
        self._error = block.error
        block._error = 0
        self._value = "Error in block %s with address 0x%x: \nBlock Variables: %s" % (block.name,block.address,block._variables)

        if (self._error & 0xFF000000) == rogue.interfaces.memory.TimeoutError:
            self._value += "Timeout after %s seconds" % (block.timeout)

        elif (self._error & 0xFF000000) == rogue.interfaces.memory.VerifyError:
            bStr = ''.join('0x{:02x} '.format(x) for x in block._bData)
            vStr = ''.join('0x{:02x} '.format(x) for x in block._vData)
            mStr = ''.join('0x{:02x} '.format(x) for x in block._mData)
            self._value += "Verify error. Local=%s, Verify=%s, Mask=%s" % (bStr,vStr,mStr)

        elif (self._error & 0xFF000000) == rogue.interfaces.memory.AddressError:
            self._value += "Address error"

        elif (self._error & 0xFF000000) == rogue.interfaces.memory.SizeError:
            self._value += "Size error. Size=%i" % (block._size)

        elif (self._error & 0xFF000000) == rogue.interfaces.memory.AxiTimeout:
            self._value += "AXI timeout"

        elif (self._error & 0xFF000000) == rogue.interfaces.memory.AxiFail:
            self._value += "AXI fail"

        else:
            self._value += "Unknown error 0x%x" % (self._error)

    def __str__(self):
        return repr(self._value)


class LocalBlock(object):
    def __init__(self, variable, local=None, gf=None, sf=None):
        self._name = variable.name
        self._variable = variable
        self._device = variable.parent
        

        if variable.local is not None:
            self._local = variable.local

        if variable._getFunction is not None:
            self.get = variable._getFunction

        if variable._setFunction is not None:
            self.set = variable._setFunction

    def __repr__(self):
        return 'LocalBlock({})'.format(self._variable)

    def _addVariable(self, var):
        return False

    def get(self, var):
        return self._local

    def set(self, var, val):
        # Check that types match first
        self._local = val;

    def backgroundTransaction(self,type):
        pass

    def blockingTransaction(self,type):
        pass
    
    def _startTransaction(self, type):
        pass

    def _checkTransaction(self, update):
        if update: self._updated()

    def _updated(self):
        variable._updated()

class RemoteBlock(rogue.interfaces.memory.Master):
    """Internal memory block holder"""

    def __init__(self, variable):
        """
        Initialize memory block class.
        Pass initial variable.
        """
        rogue.interfaces.memory.Master.__init__(self)

        # Attributes
        self._offset    = variable.offset
        self._mode      = variable.mode
        self._name      = variable.name
        self._bData     = bytearray()
        self._vData     = bytearray()
        self._mData     = bytearray()
        self._size      = 0
        self._variables = []
        self._timeout   = 1.0
        self._lock      = threading.Lock()
        self._cond      = threading.Condition(self._lock)
        self._error     = 0
        self._doUpdate  = False
        self._doVerify  = False
        self._device    = variable.parent
        self._tranTime  = time.time()

        self._setSlave(self._device)
        self._addVariable(variable)

    def __repr__(self):
        return repr(self._variables)

    def set(self, var, value):
        """
        Update block with bitCount bits from passed byte array.
        Offset sets the starting point in the block array.
        """
        with self._cond:
            self._waitTransaction()

            ba = var.toBlock(value)

            # Access is fully byte aligned
            if (var.bitOffset % 8) == 0 and (var.bitCount % 8) == 0:
                self._bData[var.bitOffset//8:(var.bitOffset+var.bitCount)//8] = ba

            # Bit level access
            else:
                for x in range(0, var.bitCount):
                    setBitToBytes(self._bData,x+var.bitOffset,getBitFromBytes(ba,x))

    def get(self, var):
        """
        Get bitCount bytes from block data.
        Offset sets the starting point in the block array.
        bytearray is returned
        """
        with self._cond:
            self._waitTransaction()

            # Error
            if self._error > 0:
                raise BlockError(self)


            # Access is fully byte aligned
            if (var.bitOffset % 8) == 0 and (var.bitCount % 8) == 0:
                return var.fromBlock(self._bData[int(var.bitOffset/8):int((var.bitOffset+var.bitCount)/8)])

            # Bit level access
            else:
                ba = bytearray(int(var.bitCount / 8))
                if (var.bitCount % 8) > 0: ba.extend(bytearray(1))
                for x in range(0,var.bitCount):
                    setBitToBytes(ba,x,getBitFromBytes(self._bData,x+var.bitOffset))
                return var.fromBlock(ba)

    def backgroundTransaction(self,type):
        """
        Perform a background transaction
        """
        self._startTransaction(type)

    def blockingTransaction(self,type):
        """
        Perform a blocking transaction
        """
        #print("Setting block. %s. Addr=%x, Data=%s" % (self._name,self._offset,self._bData))
        self._startTransaction(type)
        self._checkTransaction(update=False)
        #print("Done block. %s. Addr=%x, Data=%s" % (self._name,self._offset,self._bData))

    @property
    def offset(self):
        return self._offset

    @property
    def address(self):
        return self._offset | self._reqOffset()

    @property
    def name(self):
        return self._name

    @property
    def mode(self):
        return self._mode

    @property
    def timeout(self):
        return self._timeout

    @timeout.setter
    def timeout(self,value):
        with self._cond:
            self._waitTransaction()
            self._timeout = value

    @property
    def error(self):
        return self._error

    def _waitTransaction(self):
        """
        Wait while a transaction is pending.
        Set an error on timeout.
        Lock must be held before calling this method
        """
        lid = self._getId()
        while lid > 0:
            self._cond.wait(.01)
            if self._getId() == lid and (time.time() - self._tranTime) > self._timeout:
                self._endTransaction()
                self._error = rogue.interfaces.memory.TimeoutError
                break
            lid = self._getId()

    def _addVariable(self,var):
        """
        Add a variable to the block
        """

	
        with self._cond:
            self._waitTransaction()

            # Return false if offset does not match
            if var.offset != self._offset:
                return False

            # Compute the max variable address to determine required size of block
            varBytes = int(math.ceil(float(var.bitOffset + var.bitSize) / 8.0))

            # Link variable to block
            var._block = self
            self._variables.append(var)

            # If variable modes mismatch, set to read/write
            if var.mode != self._mode:
                self._mode = 'RW'

            # Adjust size to hold variable. Underlying class will adjust
            # size to align to minimum protocol access size 
            if self._size < varBytes:
                self._bData.extend(bytearray(varBytes - self._size))
                self._vData.extend(bytearray(varBytes - self._size))
                self._mData.extend(bytearray(varBytes - self._size))
                self._size = varBytes

            # Update verify mask
            if var.mode == 'RW':
                for x in range(var.bitOffset,var.bitOffset+var.bitSize):
                    setBitToBytes(self._mData,x,1)

            return True

    def _startTransaction(self,type):
        """
        Start a transaction.
        """

        #print('_startTransaction name= {}, type={}'.format(self.name, type))

        minSize = self._reqMinAccess()
        tData = None

        with self._cond:
            self._waitTransaction()

            # Adjust size if required
            if (self._size % minSize) > 0:
                newSize = (((int)(self._size / minSize) + 1) * minSize)
                self._bData.extend(bytearray(newSize - self._size))
                self._vData.extend(bytearray(newSize - self._size))
                self._mData.extend(bytearray(newSize - self._size))
                self._size = newSize

            # Return if not enabled
            if not self._device.enable.get():
                return
            
            #print('len bData = {}, vData = {}, mData = {}'.format(len(self._bData), len(self._vData), len(self._mData)))
                  
            # Setup transaction
            self._doVerify = (type == rogue.interfaces.memory.Verify)
            self._doUpdate = (type == rogue.interfaces.memory.Read)
            self._error    = 0
            self._tranTime = time.time()

            # Set data pointer
            tData = self._vData if self._doVerify else self._bData

        # Start transaction outside of lock
        self._reqTransaction(self._offset,tData,type)

    def _doneTransaction(self,tid,error):
        """
        Callback for when transaction is complete
        """
        with self._lock:

            # Make sure id matches
            if tid != self._getId():
                return

            # Clear transaction state
            self._endTransaction()
            self._error = error

            # Check for error
            if error > 0:
                self._doUpdate = False

            # Do verify
            elif self._doVerify:
                for x in range(0,self._size):
                    if (self._vData[x] & self._mData[x]) != (self._bData[x] & self._mData[x]):
                        self._error = rogue.interfaces.memory.VerifyError
                        break

            # Notify waiters
            self._cond.notify()

    def _checkTransaction(self,update):
        """
        Check status of block.
        If update=True notify variables if read
        """
        doUpdate = False
        with self._cond:
            self._waitTransaction()

            # Updated
            doUpdate = update and self._doUpdate
            self._doUpdate = False

            # Error
            if self._error > 0:
                raise BlockError(self)

        # Update variables outside of lock
        if doUpdate: self._updated()

    def _updated(self):
        for variable in self._variables:
            variable._updated()


class Device(Node,rogue.interfaces.memory.Hub):
    """Device class holder. TODO: Update comments"""

    def __init__(self, name=None, description="", memBase=None, offset=0, hidden=False, parent=None,
                 variables=None, expand=True, enabled=True, classType='device', **dump):
        """Initialize device class"""
        if name is None:
            name = self.__class__.__name__

        print("Making device {:s}".format(name))

        # Hub.__init__ must be called first for _setSlave to work below
        rogue.interfaces.memory.Hub.__init__(self,offset)

        # Blocks
        self._blocks    = []
        self._enable    = enabled
        self._memBase   = memBase
        self._resetFunc = None
        self.expand     = expand

        # Connect to memory slave
        if memBase: self._setSlave(memBase)

        # Node.__init__ can't be called until after self._memBase is created
        Node.__init__(self, name=name, hidden=hidden, classType=classType, description=description, parent=parent)

        # Convenience methods
        self.addDevice = ft.partial(self.addNode, Device)
        self.addDevices = ft.partial(self.addNodes, Device)
        self.addVariable = ft.partial(self.addNode, Variable)        
        self.addVariables = ft.partial(self.addNodes, Variable)
        self.addCommand = ft.partial(self.addNode, Command)        
        self.addCommands = ft.partial(self.addNodes, Command)

        # Variable interface to enable flag
        self.add(Variable(name='enable', base='bool', mode='RW',
                          setFunction=self._setEnable, getFunction=self._getEnable,
                          description='Determines if device is enabled for hardware access'))

        if variables is not None and isinstance(variables, collections.Iterable):
            if all(isinstance(v, Variable) for v in variables):
                # add the list of Variable objects
                self.add(variables)
            elif all(isinstance(v, dict) for v in variables):
                # create Variable objects from a dict list
                self.add(Variable(**v) for v in variables)

        cmds = sorted((d for d in (getattr(self, c) for c in dir(self)) if hasattr(d, 'PyrogueCommandArgs')),
                      key=lambda x: x.PyrogueCommandOrder)
        for cmd in cmds:
            args = getattr(cmd, 'PyrogueCommandArgs')
            if 'name' not in args:
                args['name'] = cmd.__name__
            self.add(Command(function=cmd, **args))

    def add(self,node):
        """
        Add node as sub-node in the object
        Device specific implementation to add blocks as required.
        """

        # Special case if list (or iterable of nodes) is passed
        if isinstance(node, collections.Iterable) and all(isinstance(n, Node) for n in node):
            for n in node:
                self.add(n)
            return

        # Call node add
        Node.add(self,node)

        # Adding device whos membase is not yet set
        if isinstance(node,Device) and node._memBase is None:
            node._setSlave(self)

        # Adding variable
<<<<<<< HEAD
        # Create RemoteBlocks as needed
        if isinstance(node,Variable):
            if node.offset is not None:
                if not any(block._addVariable(node) for block in self._blocks):
                    self._blocks.append(RemoteBlock(node))
=======
        if isinstance(node,Variable) and node.offset is not None:
            if not any(block._addVariable(node) for block in self._blocks):
                #print("Adding new block %s at offset %x" % (node.name,node.offset))
                self._blocks.append(Block(self,node))
>>>>>>> e5dab933

    def hideVariables(self, hidden, variables=None):
        """Hide a list of Variables (or Variable names)"""
        if variables is None:
            variables=self.variables.values()
            
        for v in variables:
            if isinstance(v, Variable):
                v.hidden = hidden;
            elif isinstance(variables[0], str):
                self.variables[v].hidden = hidden

    def setResetFunc(self,func):
        """
        Set function for count, hard or soft reset
        resetFunc(type) 
        where type = 'soft','hard','count'
        """
        self._resetFunc = func

    def _setEnable(self, dev, var, enable):
        """
        Method to update enable in underlying block.
        May be re-implemented in some sub-class to 
        propogate enable to leaf nodes in the tree.
        """
        self._enable = enable

    def _getEnable(self, dev, var):
        if dev._enable is False:
            return False
        if dev == dev._root:
            return dev._enable
        else:
            return dev._parent.enable.get()

    def _backgroundTransaction(self,type):
        """
        Perform background transactions
        """
        if not self._enable: return

        # Execute all unique beforeReadCmds for reads or verify
        if type == rogue.interfaces.memory.Read or type == rogue.interfaces.memory.Verify:
            cmds = set([v._beforeReadCmd for v in self.variables.values() if v._beforeReadCmd is not None])
            for cmd in cmds:
                cmd()

        # Process local blocks. 
        for block in self._blocks:

            # Only process writes if block is WO or RW
            # Only process reads if block is RO or RW
            # Only process verify if block is RW
            if (type == rogue.interfaces.memory.Write  and (block.mode == 'WO' or block.mode == 'RW')) or \
               (type == rogue.interfaces.memory.Read   and (block.mode == 'RO' or block.mode == 'RW')) or  \
               (type == rogue.interfaces.memory.Verify and block.mode == 'RW'):
                block.backgroundTransaction(type)

        # Process rest of tree
        for key,value in self._nodes.items():
            if isinstance(value,Device):
                value._backgroundTransaction(type)

        # Execute all unique afterWriteCmds for writes
        if type == rogue.interfaces.memory.Write:
            cmds = set([v._afterWriteCmd for v in self.variables.values() if v._afterWriteCmd is not None])
            for cmd in cmds:
                cmd()

    def _checkTransaction(self,update):
        """Check errors in all blocks and generate variable update nofifications"""
        if not self._enable: return

        # Process local blocks
        for block in self._blocks:
            block._checkTransaction(update)

        # Process rest of tree
        for key,value in self._nodes.items():
            if isinstance(value,Device):
                value._checkTransaction(update)

    def _devReset(self,rstType):
        """Generate a count, soft or hard reset"""
        if callable(self._resetFunc):
            self._resetFunc(self,rstType)

        # process remaining blocks
        for key,value in self._nodes.items():
            if isinstance(value,Device):
                value._devReset(rstType)

    def _setTimeout(self,timeout):
        """
        Set timeout value on all devices & blocks
        """

        for block in self._blocks:
            block.timeout = timeout

        for key,value in self._nodes.items():
            if isinstance(value,Device):
                value._setTimeout(timeout)


    def command(self, **kwargs):
        """A Decorator to add inline constructor functions as commands"""
        def _decorator(func):
            if 'name' not in kwargs:
                kwargs['name'] = func.__name__

            argCount = len(signature(func).parameters)
            def newFunc(dev, var, val):
                if argCount == 0:
                    return func()
                else:
                    return func(val)
            self.add(Command(function=newFunc, **kwargs))
            return func
        return _decorator


class Root(rogue.interfaces.stream.Master,Device):
    """
    Class which serves as the root of a tree of nodes.
    The root is the interface point for tree level access and updats.
    The root is a stream master which generates frames containing tree
    configuration and status values. This allows confiuration and status
    to be stored in data files.
    """

    def __init__(self, name, description, pollEn=True, **dump):
        """Init the node with passed attributes"""

        rogue.interfaces.stream.Master.__init__(self)
        Device.__init__(self, name=name, description=description, classType='root')


        # Keep of list of errors, exposed as a variable
        self._systemLog = ""
        self._sysLogLock = threading.Lock()

        # Polling
        if pollEn:
            self._pollQueue = PollQueue(self)
        else:
            self._pollQueue = None

        # Variable update list
        self._updatedDict = None
        self._updatedLock = threading.Lock()

        # Variable update listener
        self._varListeners = []

        # Variables
        self.add(Variable(name='systemLog', base='string', mode='RO',hidden=True,
            setFunction=None, getFunction='value=dev._systemLog',
            description='String containing newline seperated system logic entries'))


    def stop(self):
        """Stop the polling thread. Must be called for clean exit."""
        if self._pollQueue:
            self._pollQueue.stop()

    def addVarListener(self,func):
        """
        Add a variable update listener function.
        The function should accept a dictionary of update
        variables in both yaml and dict form:
            func(yaml,dict)
        """
        self._varListeners.append(func)

    def getYamlStructure(self):
        """Get structure as a yaml string"""
        return dictToYaml({self.name:self._getStructure()},default_flow_style=False)

    def getYamlVariables(self,readFirst,modes=['RW']):
        """
        Get current values as a yaml dictionary.
        modes is a list of variable modes to include.
        If readFirst=True a full read from hardware is performed.
        """
        ret = None

        if readFirst: self._read()
        try:
            ret = dictToYaml({self.name:self._getVariables(modes)},default_flow_style=False)
        except Exception as e:
            self._root._logException(e)

        return ret

    def setOrExecYaml(self,yml,writeEach,modes=['RW']):
        """
        Set variable values or execute commands from a dictionary.
        modes is a list of variable modes to act on.
        writeEach is set to true if accessing a single variable at a time.
        Writes will be performed as each variable is updated. If set to 
        false a bulk write will be performed after all of the variable updates
        are completed. Bulk writes provide better performance when updating a large
        quanitty of variables.
        """
        d = yamlToDict(yml)

        self._initUpdatedVars()

        for key, value in d.items():
            if key == self.name:
                self._setOrExec(value,writeEach,modes)

        self._doneUpdatedVars()

        if not writeEach: self._write()

    def setOrExecPath(self,path,value):
        """
        Set variable values or execute commands from a dictionary.
        Pass the variable or command path and associated value or arg.
        """
        d = {}
        addPathToDict(d,path,value)
        name = path[:path.find('.')]
        yml = dictToYaml(d,default_flow_style=False)
        self.setOrExecYaml(yml,writeEach=True,modes=['RW'])

    def setTimeout(self,timeout):
        """
        Set timeout value on all devices & blocks
        """
        for key,value in self._nodes.items():
            if isinstance(value,Device):
                value._setTimeout(timeout)

    def _updateVarListeners(self, yml, d):
        """Send yaml and dict update to listeners"""
        for f in self._varListeners:
            f(yml,d)

    def _streamYaml(self,yml):
        """
        Generate a frame containing the passed yaml string.
        """
        frame = self._reqFrame(len(yml),True,0)
        b = bytearray(yml,'utf-8')
        frame.write(b,0)
        self._sendFrame(frame)

    def _streamYamlVariables(self,modes=['RW','RO']):
        """
        Generate a frame containing all variables values in yaml format.
        A hardware read is not generated before the frame is generated.
        Vlist can contain an optional list of variale paths to include in the
        stream. If this list is not NULL only these variables will be included.
        """
        self._streamYaml(self.getYamlVariables(False,modes))

    def _initUpdatedVars(self):
        """Initialize the update tracking log before a bulk variable update"""
        with self._updatedLock:
            self._updatedDict = odict()

    def _doneUpdatedVars(self):
        """Stream the results of a bulk variable update and update listeners"""
        with self._updatedLock:
            if self._updatedDict:
                yml = dictToYaml(self._updatedDict,default_flow_style=False)
                self._streamYaml(yml)
                self._updateVarListeners(yml,self._updatedDict)
            self._updatedDict = None


    @command(order=7, name='writeAll', description='Write all values to the hardware')
    def _write(self,dev=None,cmd=None,arg=None):
        """Write all blocks"""
        try:
            self._backgroundTransaction(rogue.interfaces.memory.Write)
            self._backgroundTransaction(rogue.interfaces.memory.Verify)
            self._checkTransaction(update=False)
        except Exception as e:
            self._root._logException(e)

    @command(order=6, name="readAll", description='Read all values from the hardware')
    def _read(self,dev=None,cmd=None,arg=None):
        """Read all blocks"""
        self._initUpdatedVars()
        try:
            self._backgroundTransaction(rogue.interfaces.memory.Read)
            self._checkTransaction(update=True)
        except Exception as e:
            self._root._logException(e)
        self._doneUpdatedVars()

    @command(order=0, name='writeConfig', base='string', description='Write configuration to passed filename in YAML format')
    def _writeConfig(self,dev,cmd,arg):
        """Write YAML configuration to a file. Called from command"""
        try:
            with open(arg,'w') as f:
                f.write(self.getYamlVariables(True,modes=['RW']))
        except Exception as e:
            self._root._logException(e)

    @command(order=1, name='readConfig', base='string', description='Read configuration from passed filename in YAML format')
    def _readConfig(self,dev,cmd,arg):
        """Read YAML configuration from a file. Called from command"""
        try:
            with open(arg,'r') as f:
                self.setOrExecYaml(f.read(),False,['RW'])
        except Exception as e:
            self._root._logException(e)
            
    @command(order=3, name='softReset', description='Generate a soft reset to each device in the tree')
    def _softReset(self,dev,cmd,arg):
        """Generate a soft reset on all devices"""
        self._devReset('soft')

    @command(order=2, name='hardReset', description='Generate a hard reset to each device in the tree')
    def _hardReset(self,dev,cmd,arg):
        """Generate a hard reset on all devices"""
        self._devReset('hard')
        self._clearLog(dev,cmd,arg)

    @command(order=4, name='countReset', description='Generate a count reset to each device in the tree')
    def _countReset(self,dev,cmd,arg):
        """Generate a count reset on all devices"""
        self._devReset('count')
        
    @command(order=5, name='clearLog', description='Clear the message log cntained in the systemLog variable')
    def _clearLog(self,dev,cmd,arg):
        """Clear the system log"""
        with self._sysLogLock:
            self._systemLog = ""
        self.systemLog._updated()

    def _logException(self,exception):
        """Add an exception to the log"""
        #traceback.print_exc(limit=1)
        traceback.print_exc()
        self._addToLog(str(exception))

    def _addToLog(self,string):
        """Add an string to the log"""
        with self._sysLogLock:
            self._systemLog += string
            self._systemLog += '\n'

        self.systemLog._updated()

    def _varUpdated(self,var,value):
        """ Log updated variables"""
        yml = None

        with self._updatedLock:

            # Log is active add to log
            if self._updatedDict is not None:
                addPathToDict(self._updatedDict,var.path,value)

            # Otherwise act directly
            else:
                d = {}
                addPathToDict(d,var.path,value)
                yml = dictToYaml(d,default_flow_style=False)

        if yml:
            self._streamYaml(yml)
            self._updateVarListeners(yml,d)


class DataWriter(Device):
    """Special base class to control data files. TODO: Update comments"""

    def __init__(self, name, description='', hidden=False, **dump):
        """Initialize device class"""

        Device.__init__(self, name=name, description=description,
                        size=0, memBase=None, offset=0, hidden=hidden)

        self.classType    = 'dataWriter'
        self._open        = False
        self._dataFile    = ''
        self._bufferSize  = 0
        self._maxFileSize = 0

        self.add(Variable(name='dataFile', base='string', mode='RW',
            setFunction='dev._dataFile = value', getFunction='value = dev._dataFile',
            description='Data file for storing frames for connected streams.'))

        self.add(Variable(name='open', base='bool', mode='RW',
            setFunction=self._setOpen, getFunction='value = dev._open',
            description='Data file open state'))

        self.add(Variable(name='bufferSize', base='uint', mode='RW',
            setFunction=self._setBufferSize, getFunction='value = dev._bufferSize',
            description='File buffering size. Enables caching of data before call to file system.'))

        self.add(Variable(name='maxFileSize', base='uint', mode='RW',
            setFunction=self._setMaxFileSize, getFunction='value = dev._maxFileSize',
            description='Maximum size for an individual file. Setting to a non zero splits the run data into multiple files.'))

        self.add(Variable(name='fileSize', base='uint', mode='RO', pollInterval=1,
                          setFunction=None, getFunction=self._getFileSize,
                          description='Size of data files(s) for current open session in bytes.'))

        self.add(Variable(name='frameCount', base='uint', mode='RO', pollInterval=1,
            setFunction=None, getFunction=self._getFrameCount,
            description='Frame in data file(s) for current open session in bytes.'))

        self.add(Command(name='autoName', function=self._genFileName,
            description='Auto create data file name using data and time.'))

    def _setOpen(self,dev,var,value):
        """Set open state. Override in sub-class"""
        self._open = value

    def _setBufferSize(self,dev,var,value):
        """Set buffer size. Override in sub-class"""
        self._bufferSize = value

    def _setMaxFileSize(self,dev,var,value):
        """Set max file size. Override in sub-class"""
        self._maxFileSize = value

    def _getFileSize(self,dev,cmd):
        """get current file size. Override in sub-class"""
        return(0)

    def _getFrameCount(self,dev,cmd):
        """get current file frame count. Override in sub-class"""
        return(0)

    def _genFileName(self,dev,cmd,arg):
        """
        Auto create data file name based upon date and time.
        Preserve file's location in path.
        """
        idx = self._dataFile.rfind('/')

        if idx < 0:
            base = ''
        else:
            base = self._dataFile[:idx+1]

        self._dataFile = base
        self._dataFile += datetime.datetime.now().strftime("%Y%m%d_%H%M%S.dat") 
        self.dataFile._updated()

    def _backgroundTransaction(self,type):
        """Force update of non block status variables"""
        if type == rogue.interfaces.memory.Read:
            self.fileSize.get()
            self.frameCount.get()
        Device._backgroundTransaction(self,type)


class RunControl(Device):
    """Special base class to control runs. TODO: Update comments."""

    def __init__(self, name, description='', hidden=True, **dump):
        """Initialize device class"""

        Device.__init__(self, name=name, description=description,
                        size=0, memBase=None, offset=0, hidden=hidden)

        self.classType = 'runControl'
        self._runState = 'Stopped'
        self._runCount = 0
        self._runRate  = '1 Hz'

        self.add(Variable(name='runState', base='enum', mode='RW', enum={0:'Stopped', 1:'Running'},
            setFunction=self._setRunState, getFunction='value = dev._runState',
            description='Run state of the system.'))

        self.add(Variable(name='runRate', base='enum', mode='RW', enum={1:'1 Hz', 10:'10 Hz'},
            setFunction=self._setRunRate, getFunction='value = dev._runRate',
            description='Run rate of the system.'))

        self.add(Variable(name='runCount', base='uint', mode='RO', pollInterval=1,
            setFunction=None, getFunction='value = dev._runCount',
            description='Run Counter updated by run thread.'))

    def _setRunState(self,dev,var,value):
        """
        Set run state. Reimplement in sub-class.
        Enum of run states can also be overriden.
        Underlying run control must update _runCount variable.
        """
        self._runState = value

    def _setRunRate(self,dev,var,value):
        """
        Set run rate. Reimplement in sub-class.
        Enum of run rates can also be overriden.
        """
        self._runRate = value

    def _backgroundTransaction(self,type):
        """Force update of non block status variables"""
        if type == rogue.interfaces.memory.Read:
            self.runCount.get()
        Device._backgroundTransaction(self,type)


def addPathToDict(d, path, value):
    """Helper function to add a path/value pair to a dictionary tree"""
    npath = path
    sd = d

    # Transit through levels
    while '.' in npath:
        base  = npath[:npath.find('.')]
        npath = npath[npath.find('.')+1:]

        if base in sd:
           sd = sd[base]
        else:
           sd[base] = odict()
           sd = sd[base]

    # Add final node
    sd[npath] = value


def treeFromYaml(yml,setFunction,cmdFunction):
    """
    Create structure from yaml.
    """
    d = yamlToDict(yml)
    root = None

    for key, value in d.items():
        root = Root(pollEn=False,**value)
        root._addStructure(value,setFunction,cmdFunction)

    return root


def yamlToDict(stream, Loader=yaml.Loader, object_pairs_hook=odict):
    """Load yaml to ordered dictionary"""
    class OrderedLoader(Loader):
        pass
    def construct_mapping(loader, node):
        loader.flatten_mapping(node)
        return object_pairs_hook(loader.construct_pairs(node))
    OrderedLoader.add_constructor(
        yaml.resolver.BaseResolver.DEFAULT_MAPPING_TAG,
        construct_mapping)
    return yaml.load(stream, OrderedLoader)


def dictToYaml(data, stream=None, Dumper=yaml.Dumper, **kwds):
    """Convert ordered dictionary to yaml"""
    class OrderedDumper(Dumper):
        pass
    def _dict_representer(dumper, data):
        return dumper.represent_mapping(
            yaml.resolver.BaseResolver.DEFAULT_MAPPING_TAG,data.items())
    OrderedDumper.add_representer(odict, _dict_representer)
    return yaml.dump(data, stream, OrderedDumper, **kwds)

def setBitToBytes(ba, bitOffset, value):
    """
    Set a bit to a specific location in an array of bytes
    """
    byte = int(bitOffset / 8)
    bit  = bitOffset % 8

    if value > 0:
        ba[byte] |= (1 << bit)
    else:
        ba[byte] &= (0xFF ^ (1 << bit))

def getBitFromBytes(ba, bitOffset):
    """
    Get a bit from a specific location in an array of bytes
    """
    byte = int(bitOffset / 8)
    bit  = bitOffset % 8

    return ((ba[byte] >> bit) & 0x1)




class PollQueue(object):

    Entry = collections.namedtuple('PollQueueEntry', ['readTime', 'count', 'interval', 'block'])

    def __init__(self, root):
        self._pq = [] # The heap queue
        self._entries = {} # {Block/Variable: Entry} mapping to look up if a block is already in the queue
        self._counter = itertools.count()
        self._lock = threading.RLock()
        self._update = threading.Condition()
        self._run = True
        self._pollThread = threading.Thread(target=self._poll)
        self._pollThread.start()
        self._root = root
        print("PollQueue Started")

    def _addEntry(self, block, interval):
        with self._lock:
            timedelta = datetime.timedelta(seconds=interval)
            # new entries are always polled first immediately 
            # (rounded up to the next second)
            readTime = datetime.datetime.now()
            readTime = readTime.replace(microsecond=0)
            entry = PollQueue.Entry(readTime, next(self._counter), timedelta, block)
            self._entries[block] = entry
            heapq.heappush(self._pq, entry)
            # Wake up the thread
            with self._update:
                self._update.notify()            

    def updatePollInterval(self, var):
        with self._lock:
            #print('updatePollInterval {} - {}'.format(var, var.pollInterval))
            # Special case: Variable has no block and just depends on other variables
            # Then do update on each dependency instead
            if var._block is None:
                if len(var.dependencies) > 0:
                    for dep in var.dependencies:
                        if dep.pollInterval == 0 or var.pollInterval < dep.pollInterval:
                            dep.pollInterval = var.pollInterval

                else:
                    # Special case for variables without a block
                    # Add the variable itself
                    if var in self._entries.keys():
                        self._entries[var].block = None
                    self._addEntry(var, var.pollInterval)
                return
            
            if var._block in self._entries.keys():
                oldInterval = self._entries[var._block].interval
                blockVars = [v for v in var._block._variables if v.pollInterval > 0]
                if len(blockVars) > 0:
                    newInterval = min(blockVars, key=lambda x: x.pollInterval)
                    # If block interval has changed, invalidate the current entry for the block
                    # and re-add it with the new interval
                    if newInterval != oldInterval:
                        self._entries[var._block].block = None
                        self._addEntry(var._block, newInterval)
                else:
                    # No more variables belong to block entry, can remove it
                    self._entries[var._block].blocks = None
            else:
                # Pure entry add
                self._addEntry(var._block, var.pollInterval)
                     
    def _poll(self):
        """Run by the poll thread"""
        while True:
            now = datetime.datetime.now()

            if self.empty() is True:
                # Sleep until woken
                with self._update:
                    self._update.wait()
            else:
                # Sleep until the top entry is ready to be polled
                # Or a new entry is added by updatePollInterval
                readTime = self.peek().readTime
                waitTime = (readTime - now).total_seconds()
                with self._update:
                    #print('Poll thread sleeping for {}'.format(waitTime))
                    self._update.wait(waitTime)
                
            with self._lock:
                # Stop the thread if someone set run to False
                if self._run is False:
                    #print("PollQueue thread exiting")
                    return

                # Pop all timed out entries from the queue
                now = datetime.datetime.now()                
                blockEntries = []
                for entry in self._expiredEntries(now):
                    if isinstance(entry.block, Block):
                        #print('Polling {}'.format(entry.block._variables))
                        blockEntries.append(entry)
                        entry.block._startTransaction(rogue.interfaces.memory.Read)
                    else:
                        # Hack for handling local variables
                        #print('Polling {}'.format(entry.block))
                        entry.block.get(read=True)
                        
                    # Update the entry with new read time
                    entry = entry._replace(readTime=(entry.readTime + entry.interval),
                                           count=next(self._counter))
                    # Push the updated entry back into the queue
                    heapq.heappush(self._pq, entry)


                # Wait for reads to be done
                try:
                    for entry in blockEntries:
                        entry.block._checkTransaction(update=True)
                except Exception as e:
                    self._root._logException(e)

    def _expiredEntries(self, time=None):
        """An iterator of all entries that expire by a given time. 
        Use datetime.now() if no time provided. Each entry is popped from the queue before being 
        yielded by the iterator
        """
        with self._lock:
            if time == None:
                time = datetime.datetime.now()
            while self.empty() is False and self.peek().readTime <= time:
                entry = heapq.heappop(self._pq)
                if entry.block is not None:
                    yield entry

                
    def peek(self):
        with self._lock:
            if self.empty() is False:
                return self._pq[0]
            else:
                return None

    def empty(self):
        with self._lock:
            return len(self._pq)==0

    def stop(self):
        with self._lock, self._update:
            self._run = False
            self._update.notify()

                    <|MERGE_RESOLUTION|>--- conflicted
+++ resolved
@@ -585,7 +585,7 @@
         Writes to hardware are blocking. An error will result in a logged exception.
         """
 
-        print("{}.set({})".format(self, value))
+        #print("{}.set({})".format(self, value))
         try:
             self.value=value
             self._block.set(self, value)
@@ -1247,18 +1247,11 @@
             node._setSlave(self)
 
         # Adding variable
-<<<<<<< HEAD
         # Create RemoteBlocks as needed
         if isinstance(node,Variable):
             if node.offset is not None:
                 if not any(block._addVariable(node) for block in self._blocks):
                     self._blocks.append(RemoteBlock(node))
-=======
-        if isinstance(node,Variable) and node.offset is not None:
-            if not any(block._addVariable(node) for block in self._blocks):
-                #print("Adding new block %s at offset %x" % (node.name,node.offset))
-                self._blocks.append(Block(self,node))
->>>>>>> e5dab933
 
     def hideVariables(self, hidden, variables=None):
         """Hide a list of Variables (or Variable names)"""
