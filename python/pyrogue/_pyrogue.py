--- conflicted
+++ resolved
@@ -662,7 +662,6 @@
         Listeners will be informed of the update.
         _rawSet() is called during bulk configuration loads with a seperate hardware access generated later.
         """
-<<<<<<< HEAD
         return self.base.toBlock(value)
         #return int(value).to_bytes(self.bitCount//8+1)
             
@@ -688,33 +687,6 @@
 
 
     def _fromBlock(self):
-=======
-        if self._setFunction is not None:
-            if callable(self._setFunction):
-                self._setFunction(self._parent,self,value)
-            else:
-                dev = self._parent
-                exec(textwrap.dedent(self._setFunction))
-
-        elif self._block:        
-            if self.base == 'string':
-                self._block.setString(value)
-            else:
-                if self.base == 'bool':
-                    if value: ivalue = 1
-                    else: ivalue = 0
-                elif self.base == 'enum':
-                    ivalue = {value: key for key,value in self.enum.items()}[value]
-                    #print('_rawSet enum value= {}, ivalue={}'.format(value, ivalue))
-                else:
-                    ivalue = int(value)
-                self._block.setUInt(self.bitOffset, self.bitSize, ivalue)        
-
-        # Inform listeners
-        self._updated()
-
-    def _rawGet(self):
->>>>>>> 2eed5cad
         """
         Raw get method. This is called by the get() method in order to convert the local
         container value (block or local variable) to a value returned to the caller.
@@ -727,7 +699,6 @@
         resulting value.
         _rawGet() can be called from other levels to get current value without generating a hardware access.
         """
-<<<<<<< HEAD
         return self.base.fromBlock(self)
 
     #         if self._getFunction is not None:
@@ -754,33 +725,6 @@
 #                     return ivalue
 #         else:
 #             return None
-=======
-        if self._getFunction is not None:
-            if callable(self._getFunction):
-                return(self._getFunction(self._parent,self))
-            else:
-                dev = self._parent
-                value = 0
-                ns = locals()
-                exec(textwrap.dedent(self._getFunction),ns)
-                return ns['value']
-
-        elif self._block:        
-            if self.base == 'string':
-                return(self._block.getString())
-            else:
-                ivalue = self._block.getUInt(self.bitOffset,self.bitSize)
-
-                if self.base == 'bool':
-                    return(ivalue != 0)
-                elif self.base == 'enum':
-                    #print('_rawGet enum value= {}, ivalue = {}'.format(self.enum[ivalue], ivalue))
-                    return self.enum[ivalue]
-                else:
-                    return ivalue
-        else:
-            return None
->>>>>>> 2eed5cad
 
     def linkUpdated(self, var, value):
         self._updated()
@@ -1297,18 +1241,11 @@
             node._setSlave(self)
 
         # Adding variable
-<<<<<<< HEAD
         # Create RemoteBlocks as needed
         if isinstance(node,Variable):
             if node.offset is not None:
                 if not any(block._addVariable(node) for block in self._blocks):
                     self._blocks.append(RemoteBlock(node))
-=======
-        if isinstance(node,Variable) and node.offset is not None:
-            if not any(block._addVariable(node) for block in self._blocks):
-                #print("Adding new block %s at offset %i" % (node.name,node.offset))
-                self._blocks.append(Block(self,node))
->>>>>>> 2eed5cad
 
     def hideVariables(self, hidden, variables=None):
         """Hide a list of Variables (or Variable names)"""
